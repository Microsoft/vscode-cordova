// Copyright (c) Microsoft Corporation. All rights reserved.
// Licensed under the MIT license. See LICENSE file in the project root for details.

import * as vscode from "vscode";
import * as child_process from "child_process";
import * as Q from "q";
import * as path from "path";
import * as fs from "fs";
import * as simulate from "cordova-simulate";
import * as os from "os";
import * as io from "socket.io-client";
import * as execa from "execa";
import * as chromeBrowserHelper from "vscode-js-debug-browsers";
import { LoggingDebugSession, OutputEvent } from "vscode-debugadapter";
import { DebugProtocol } from "vscode-debugprotocol";
import * as elementtree from "elementtree";
import { generateRandomPortNumber, retryAsync, promiseGet } from "../utils/extensionHelper";
import { TelemetryHelper, ISimulateTelemetryProperties, TelemetryGenerator } from "../utils/telemetryHelper";
import { CordovaProjectHelper, IProjectType } from "../utils/cordovaProjectHelper";
import { Telemetry } from "../utils/telemetry";
import { execCommand, cordovaRunCommand, killChildProcess, cordovaStartCommand } from "./extension";
import { CordovaCDPProxy } from "./cdp-proxy/cordovaCDPProxy";
import { SimulationInfo } from "../common/simulationInfo";
import { settingsHome } from "../utils/settingsHelper";
import { LogLevel } from "../utils/log/logHelper";
import { CordovaIosDeviceLauncher } from "./cordovaIosDeviceLauncher";
import { CordovaWorkspaceManager } from "../extension/cordovaWorkspaceManager";
import { CordovaSessionManager } from "../extension/cordovaSessionManager";
import { SourcemapPathTransformer } from "./cdp-proxy/sourcemapPathTransformer";

// enum DebugSessionStatus {
//     FirstConnection,
//     FirstConnectionPending,
//     ConnectionAllowed,
//     ConnectionPending,
//     ConnectionDone,
//     ConnectionFailed,
// }

const ANDROID_MANIFEST_PATH = path.join("platforms", "android", "AndroidManifest.xml");
const ANDROID_MANIFEST_PATH_8 = path.join("platforms", "android", "app", "src", "main", "AndroidManifest.xml");

export interface ICordovaAttachRequestArgs extends DebugProtocol.AttachRequestArguments, IAttachRequestArgs {
    timeout: number;
    platform: string;
    target?: string;
    webkitRangeMin?: number;
    webkitRangeMax?: number;
    attachAttempts?: number;
    attachDelay?: number;
    attachTimeout?: number;
    simulatorInExternalBrowser?: boolean;

    // Ionic livereload properties
    ionicLiveReload?: boolean;
    devServerPort?: number;
    devServerAddress?: string;

    // Cordova-simulate properties
    simulatePort?: number;
}

export interface ICordovaLaunchRequestArgs extends DebugProtocol.LaunchRequestArguments, ICordovaAttachRequestArgs {
    timeout: number;
    iosDebugProxyPort?: number;
    appStepLaunchTimeout?: number;

    // Ionic livereload properties
    devServerTimeout?: number;

    // Chrome debug properties
    url?: string;
    userDataDir?: string;
    runtimeExecutable?: string;
    runtimeArgs?: string[];

    // Cordova-simulate properties
    livereload?: boolean;
    forceprepare?: boolean;
    simulateTempDir?: string;
    corsproxy?: boolean;
    runArguments?: string[];
    cordovaExecutable?: string;
    envFile?: string;
    env?: any;
}

// interface DebuggingProperties {
//     platform: string;
//     target?: string;
// }

// `RSIDZTW<NL` are process status codes (as per `man ps`), skip them
const PS_FIELDS_SPLITTER_RE = /\s+(?:[RSIDZTW<NL]\s+)?/;

enum TargetType {
    Emulator = "emulator",
    Device = "device",
    Chrome = "chrome",
}

export interface IStringDictionary<T> {
    [name: string]: T;
}
export type ISourceMapPathOverrides = IStringDictionary<string>;
// Keep in sync with sourceMapPathOverrides package.json default values
const DefaultWebSourceMapPathOverrides: ISourceMapPathOverrides = {
    "webpack:///./~/*": "${cwd}/node_modules/*",
    "webpack:///./*": "${cwd}/*",
    "webpack:///*": "*",
    "webpack:///src/*": "${cwd}/*",
    "./*": "${cwd}/*",
};

export interface IAttachRequestArgs extends DebugProtocol.AttachRequestArguments {
    cwd: string; /* Automatically set by VS Code to the currently opened folder */
    port: number;
    url?: string;
    address?: string;
    trace?: string;
}

export interface ILaunchRequestArgs extends DebugProtocol.LaunchRequestArguments, IAttachRequestArgs { }

export class CordovaDebugSession extends LoggingDebugSession {
    private static CHROME_DATA_DIR = "chrome_sandbox_dir"; // The directory to use for the sandboxed Chrome instance that gets launched to debug the app
    private static NO_LIVERELOAD_WARNING = "Warning: Ionic live reload is currently only supported for Ionic 1 projects. Continuing deployment without Ionic live reload...";
    private static SIMULATE_TARGETS: string[] = ["default", "chrome", "chromium", "edge", "firefox", "ie", "opera", "safari"];
    private static pidofNotFoundError = "/system/bin/sh: pidof: not found";
    // Workaround to handle breakpoint location requests correctly on some platforms
    // private static debuggingProperties: DebuggingProperties;

    private readonly cdpProxyPort: number;
    private readonly cdpProxyHostAddress: string;
    private workspaceManager: CordovaWorkspaceManager;
    private outputLogger: (message: string, error?: boolean | string) => void;
    private adbPortForwardingInfo: { targetDevice: string, port: number };
    private ionicLivereloadProcess: child_process.ChildProcess;
    private ionicDevServerUrls: string[];
    // private previousLaunchArgs: ICordovaLaunchRequestArgs;
    // private previousAttachArgs: ICordovaAttachRequestArgs;
    private simulateDebugHost: SocketIOClient.Socket;
    private telemetryInitialized: boolean;
    private attachedDeferred: Q.Deferred<void>;
    // private debugSessionStatus: DebugSessionStatus;
    private cdpProxyLogLevel: LogLevel;

    // private readonly terminateCommand: string;
    private readonly pwaChromeSessionName: string;

    // private projectRootPath: string;
    private isSettingsInitialized: boolean; // used to prevent parameters reinitialization when attach is called from launch function
    private cordovaCdpProxy: CordovaCDPProxy | null;
    private chromeProc: child_process.ChildProcess;
    private onDidTerminateDebugSessionHandler: vscode.Disposable;
    private cancellationTokenSource: vscode.CancellationTokenSource;
    // private nodeSession: vscode.DebugSession | null;
    // private debugSessionStatus: DebugSessionStatus;


    constructor(private session: vscode.DebugSession, private sessionManager: CordovaSessionManager) {
        super();

        // constants definition
        this.cdpProxyPort = generateRandomPortNumber();
        this.cancellationTokenSource = new vscode.CancellationTokenSource();
        this.cdpProxyHostAddress = "127.0.0.1"; // localhost
        // this.terminateCommand = "terminate"; // the "terminate" command is sent from the client to the debug adapter in order to give the debuggee a chance for terminating itself
        this.pwaChromeSessionName = "pwa-chrome"; // the name of Chrome debug session created by js-debug extension

        // variables definition
        // this.isSettingsInitialized = false;
        this.cordovaCdpProxy = null;
        // this.debugSessionStatus = DebugSessionStatus.FirstConnection;
        this.telemetryInitialized = false;
        this.onDidTerminateDebugSessionHandler = vscode.debug.onDidTerminateDebugSession(
            this.handleTerminateDebugSession.bind(this)
        );
        this.outputLogger = (message: string, error?: boolean | string) => {
            let category = "console";
            if (error === true) {
                category = "stderr";
            }
            if (typeof error === "string") {
                category = error;
            }

            let newLine = "\n";
            if (category === "stdout" || category === "stderr") {
                newLine = "";
            }
            this.sendEvent(new OutputEvent(message + newLine, category));
        };
        this.attachedDeferred = Q.defer<void>();
    }

    /**
     * Target type for telemetry
     */
    private static getTargetType(target: string): string {
        if (/emulator/i.test(target)) {
            return TargetType.Emulator;
        }

        if (/chrom/i.test(target)) {
            return TargetType.Chrome;
        }

        return TargetType.Device;
    }

    /**
     * Sends telemetry
     */
    public sendTelemetry(extensionId: string, extensionVersion: string, appInsightsKey: string, eventName: string, properties: { [key: string]: string }, measures: { [key: string]: number }): Q.Promise<any> {
        Telemetry.sendExtensionTelemetry(extensionId, extensionVersion, appInsightsKey, eventName, properties, measures);
        return Q.resolve({});
    }

    public isSimulateTarget(target: string) {
        return CordovaDebugSession.SIMULATE_TARGETS.indexOf(target) > -1;
    }

    protected initializeRequest(response: DebugProtocol.InitializeResponse, args: DebugProtocol.InitializeRequestArguments): void {
        super.initializeRequest(response, args);
    }

    protected launchRequest(response: DebugProtocol.LaunchResponse, launchArgs: ICordovaLaunchRequestArgs, request?: DebugProtocol.Request): Promise<void> {
        // this.previousLaunchArgs = launchArgs;
        // CordovaDebugSession.debuggingProperties = {
        //     platform: launchArgs.platform,
        //     target: launchArgs.target,
        // };

        return new Promise<void>((resolve, reject) => this.initializeTelemetry(launchArgs.cwd)
            .then(() => {
                this.initializeSettings(launchArgs);
            })
            .then(() => TelemetryHelper.generate("launch", (generator) => {
                launchArgs.port = launchArgs.port || 9222;
                if (!launchArgs.target) {
                    if (launchArgs.platform === "browser") {
                        launchArgs.target = "chrome";
                    } else {
                        launchArgs.target = "emulator";
                    }
                    this.outputLogger(`Parameter target is not set - ${launchArgs.target} will be used`);
                }
                generator.add("target", CordovaDebugSession.getTargetType(launchArgs.target), false);
                launchArgs.cwd = CordovaProjectHelper.getCordovaProjectRoot(launchArgs.cwd);
                if (launchArgs.cwd === null) {
                    throw new Error("Current working directory doesn't contain a Cordova project. Please open a Cordova project as a workspace root and try again.");
                }
                launchArgs.timeout = launchArgs.attachTimeout;

                let platform = launchArgs.platform && launchArgs.platform.toLowerCase();

                TelemetryHelper.sendPluginsList(launchArgs.cwd, CordovaProjectHelper.getInstalledPlugins(launchArgs.cwd));

                return Q.all([
                    TelemetryHelper.determineProjectTypes(launchArgs.cwd),
                    this.workspaceManager.getRunArguments(launchArgs.cwd),
                    this.workspaceManager.getCordovaExecutable(launchArgs.cwd),
                ]).then(([projectType, runArguments, cordovaExecutable]) => {
                    launchArgs.cordovaExecutable = launchArgs.cordovaExecutable || cordovaExecutable;
                    launchArgs.env = CordovaProjectHelper.getEnvArgument(launchArgs);
                    generator.add("projectType", projectType, false);
                    this.outputLogger(`Launching for ${platform} (This may take a while)...`);

                    switch (platform) {
                        case "android":
                            generator.add("platform", platform, false);
                            if (this.isSimulateTarget(launchArgs.target)) {
                                return this.launchSimulate(launchArgs, projectType, generator);
                            } else {
                                return this.launchAndroid(launchArgs, projectType, runArguments);
                            }
                        case "ios":
                            generator.add("platform", platform, false);
                            if (this.isSimulateTarget(launchArgs.target)) {
                                return this.launchSimulate(launchArgs, projectType, generator);
                            } else {
                                return this.launchIos(launchArgs, projectType, runArguments);
                            }
                        case "windows":
                            generator.add("platform", platform, false);
                            if (this.isSimulateTarget(launchArgs.target)) {
                                return this.launchSimulate(launchArgs, projectType, generator);
                            } else {
                                throw new Error(`Debugging ${platform} platform is not supported.`);
                            }
                        case "serve":
                            generator.add("platform", platform, false);
                            return this.launchServe(launchArgs, projectType, runArguments);
                        // https://github.com/apache/cordova-serve/blob/4ad258947c0e347ad5c0f20d3b48e3125eb24111/src/util.js#L27-L37
                        case "amazon_fireos":
                        case "blackberry10":
                        case "firefoxos":
                        case "ubuntu":
                        case "wp8":
                        case "browser":
                            generator.add("platform", platform, false);
                            return this.launchSimulate(launchArgs, projectType, generator);
                        default:
                            generator.add("unknownPlatform", platform, true);
                            throw new Error(`Unknown Platform: ${platform}`);
                    }
                }).catch((err) => {
                    this.outputLogger(err.message || err, true);
                    return this.cleanUp().then(() => {
                        throw err;
                    });
                }).then(() => {
                    // For the browser platforms, we call super.launch(), which already attaches. For other platforms, attach here
                    if (platform !== "serve" && platform !== "browser" && !this.isSimulateTarget(launchArgs.target)) {
                        return this.session.customRequest("attach", launchArgs);
                    }
                });
            }).done(resolve, reject))
            .catch(err => {
                this.outputLogger(err.message || err, true);
                reject(err);
            }));
    }

    protected attachRequest(response: DebugProtocol.AttachResponse, attachArgs: ICordovaAttachRequestArgs, request?: DebugProtocol.Request): Promise<void>  {
        // this.previousAttachArgs = attachArgs;
        // CordovaDebugSession.debuggingProperties = {
        //     platform: attachArgs.platform,
        //     target: attachArgs.target,
        // };

        return new Promise<void>((resolve, reject) => this.initializeTelemetry(attachArgs.cwd)
            .then(() => {
                this.initializeSettings(attachArgs);
            })
            .then(() => TelemetryHelper.generate("attach", (generator) => {
            attachArgs.port = attachArgs.port || 9222;
            attachArgs.target = attachArgs.target || "emulator";

            generator.add("target", CordovaDebugSession.getTargetType(attachArgs.target), false);
            attachArgs.cwd = CordovaProjectHelper.getCordovaProjectRoot(attachArgs.cwd);
            attachArgs.timeout = attachArgs.attachTimeout;

            let platform = attachArgs.platform && attachArgs.platform.toLowerCase();
            let target = attachArgs.target && attachArgs.target.toLowerCase();

            TelemetryHelper.sendPluginsList(attachArgs.cwd, CordovaProjectHelper.getInstalledPlugins(attachArgs.cwd));

<<<<<<< HEAD
            this.cordovaCdpProxy.setApplicationTargetPort(attachArgs.port);
            return this.cordovaCdpProxy.createServer(this.cdpProxyLogLevel, this.cancellationTokenSource.token)
                .then(() => TelemetryHelper.determineProjectTypes(attachArgs.cwd))
                .then((projectType) => generator.add("projectType", projectType, false))
=======
            return TelemetryHelper.determineProjectTypes(attachArgs.cwd)
                .then((projectType) => {
                    let sourcemapPathTransformer = new SourcemapPathTransformer(attachArgs, projectType);
                    this.cordovaCdpProxy = new CordovaCDPProxy(
                        this.cdpProxyHostAddress,
                        this.cdpProxyPort,
                        sourcemapPathTransformer,
                        projectType,
                        attachArgs
                    );
                    this.cordovaCdpProxy.setApplicationTargetPort(attachArgs.port);
                    generator.add("projectType", projectType, false);
                    return this.cordovaCdpProxy.createServer(this.cancellationTokenSource.token);
                })
>>>>>>> c5f03fbc
                .then(() => {
                    if (target === "device" || target === "emulator") {
                        this.outputLogger(`Attaching to ${platform}`);
                        switch (platform) {
                            case "android":
                                generator.add("platform", platform, false);
                                return this.attachAndroid(attachArgs);
                            case "ios":
                                generator.add("platform", platform, false);
                                return this.attachIos(attachArgs);
                            default:
                                generator.add("unknownPlatform", platform, true);
                                throw new Error(`Unknown Platform: ${platform}`);
                        }
                    } else {
                        return attachArgs;
                    }
                })
                .then((processedAttachArgs: IAttachRequestArgs & { url?: string }) => {
                    this.outputLogger("Attaching to app.");
                    this.outputLogger("", true); // Send blank message on stderr to include a divider between prelude and app starting
                    this.establishDebugSession(processedAttachArgs);
                })
                .catch((err) => {
                    reject(err);
                });
        }).catch((err) => {
            this.outputLogger(err.message || err.format || err, true);
            return this.cleanUp().then(() => {
                throw err;
            });
        }).done(resolve, reject)));
    }

    protected async disconnectRequest(response: DebugProtocol.DisconnectResponse, args: DebugProtocol.DisconnectArguments, request?: DebugProtocol.Request): Promise<void> {
        this.cleanUp();
        super.disconnectRequest(response, args, request);
    }

    private handleTerminateDebugSession(debugSession: vscode.DebugSession) {
        if (
            debugSession.configuration.cordovaDebugSessionId === this.session.id
            && debugSession.type === this.pwaChromeSessionName
        ) {
            this.session.customRequest("disconnect");
        }
    }

    private establishDebugSession(attachArgs: IAttachRequestArgs, resolve?: (value?: void | PromiseLike<void> | undefined) => void): void {
        if (this.cordovaCdpProxy) {
            const attachArguments: vscode.DebugConfiguration = {
                type: this.pwaChromeSessionName,
                request: "attach",
                name: "Attach",
                port: this.cdpProxyPort,
<<<<<<< HEAD
                trace: attachArgs.trace || false,
                smartStep: false,
=======
                webRoot: `${this.workspaceManager.workspaceRoot.uri.fsPath}/www`,
>>>>>>> c5f03fbc
                // The unique identifier of the debug session. It is used to distinguish Cordova extension's
                // debug sessions from other ones. So we can save and process only the extension's debug sessions
                // in vscode.debug API methods "onDidStartDebugSession" and "onDidTerminateDebugSession".
                cordovaDebugSessionId: this.session.id,
                sourceMapPathOverrides: this.getSourceMapPathOverrides(this.workspaceManager.workspaceRoot.uri.fsPath, DefaultWebSourceMapPathOverrides),
                sourceMaps: true,
            };

            vscode.debug.startDebugging(
                this.workspaceManager.workspaceRoot,
                attachArguments,
                {
                    parentSession: this.session,
                    consoleMode: vscode.DebugConsoleMode.MergeWithParent,
                }
            )
            .then((childDebugSessionStarted: boolean) => {
                if (childDebugSessionStarted) {
                    if (resolve) {
                        resolve();
                    }
                } else {
                    throw new Error("Cannot start child debug session");
                }
            },
            err => {
                throw err;
            });
        } else {
            throw new Error("Cannot connect to debugger worker: Chrome debugger proxy is offline");
        }
    }

    private initializeSettings(args: ICordovaAttachRequestArgs | ICordovaLaunchRequestArgs): void {
        if (!this.isSettingsInitialized) {
            this.workspaceManager = CordovaWorkspaceManager.getWorkspaceManagerByProjectRootPath(args.cwd);
            this.isSettingsInitialized = true;
            this.cdpProxyLogLevel = args.trace ? LogLevel.Custom : LogLevel.None;
        }
    }

    /**
     * Initializes telemetry.
     */
    private initializeTelemetry(projectRoot: string): Q.Promise<any> {
        if (!this.telemetryInitialized) {
            this.telemetryInitialized = true;
            let version = JSON.parse(fs.readFileSync(path.join(__dirname, "..", "..", "..", "package.json"), "utf-8")).version;
            // Enable telemetry, forced on for now.
            return Telemetry.init("cordova-tools-debug-adapter", version, { isExtensionProcess: false, projectRoot: projectRoot })
                .catch((e) => {
                    this.outputLogger("Could not initialize telemetry." + e.message || e.error || e.data || e);
                });
        } else {
            return Q.resolve(void 0);
        }
    }

    private runAdbCommand(args, errorLogger): Q.Promise<string> {
        const originalPath = process.env["PATH"];
        if (process.env["ANDROID_HOME"]) {
            process.env["PATH"] += path.delimiter + path.join(process.env["ANDROID_HOME"], "platform-tools");
        }
        return execCommand("adb", args, errorLogger).finally(() => {
            process.env["PATH"] = originalPath;
        });
    }

    private launchSimulate(launchArgs: ICordovaLaunchRequestArgs, projectType: IProjectType, generator: TelemetryGenerator): Q.Promise<any> {
        let simulateTelemetryPropts: ISimulateTelemetryProperties = {
            platform: launchArgs.platform,
            target: launchArgs.target,
            port: launchArgs.port,
            simulatePort: launchArgs.simulatePort,
        };

        if (launchArgs.hasOwnProperty("livereload")) {
            simulateTelemetryPropts.livereload = launchArgs.livereload;
        }

        if (launchArgs.hasOwnProperty("forceprepare")) {
            simulateTelemetryPropts.forceprepare = launchArgs.forceprepare;
        }

        generator.add("simulateOptions", simulateTelemetryPropts, false);

        let simulateInfo: SimulationInfo;

        let getEditorsTelemetry = this.workspaceManager.getVisibleEditorsCount()
            .then((editorsCount) => {
                generator.add("visibleTextEditors", editorsCount, false);
            }).catch((e) => {
                this.outputLogger("Could not read the visible text editors. " + this.getErrorMessage(e));
            });

        let launchSimulate = Q(void 0)
            .then(() => {
                let simulateOptions = this.convertLaunchArgsToSimulateArgs(launchArgs);
                return this.workspaceManager.launchSimulateServer(launchArgs.cwd, simulateOptions, projectType);
            }).then((simInfo: SimulationInfo) => {
                simulateInfo = simInfo;
                return this.connectSimulateDebugHost(simulateInfo);
            }).then(() => {
                launchArgs.userDataDir = path.join(settingsHome(), CordovaDebugSession.CHROME_DATA_DIR);
                return this.workspaceManager.launchSimHost(launchArgs.target);
            }).then(() => {
                // Launch Chrome and attach
                launchArgs.simulatePort = CordovaProjectHelper.getPortFromURL(simulateInfo.appHostUrl);
                launchArgs.url = simulateInfo.appHostUrl;
                this.outputLogger("Attaching to app");

                return this.launchChrome(launchArgs);
            }).catch((e) => {
                this.outputLogger("An error occurred while attaching to the debugger. " + this.getErrorMessage(e));
                throw e;
            }).then(() => void 0);

        return Q.all([launchSimulate, getEditorsTelemetry]);
    }

    private resetSimulateViewport(): Q.Promise<void> {
        return this.attachedDeferred.promise;
        // .promise.then(() =>
        //     this.chrome.Emulation.clearDeviceMetricsOverride()
        // ).then(() =>
        //     this.chrome.Emulation.setEmulatedMedia({media: ""})
        // ).then(() =>
        //     this.chrome.Emulation.resetPageScaleFactor()
        // );
    }

    private changeSimulateViewport(data: simulate.ResizeViewportData): Q.Promise<void> {
        return this.attachedDeferred.promise;
        // .then(() =>
        //     this.chrome.Emulation.setDeviceMetricsOverride({
        //         width: data.width,
        //         height: data.height,
        //         deviceScaleFactor: 0,
        //         mobile: true,
        //     })
        // );
    }

    private connectSimulateDebugHost(simulateInfo: SimulationInfo): Q.Promise<void> {
        // Connect debug-host to cordova-simulate
        let viewportResizeFailMessage = "Viewport resizing failed. Please try again.";
        let simulateDeferred: Q.Deferred<void> = Q.defer<void>();

        let simulateConnectErrorHandler = (err: any): void => {
            this.outputLogger(`Error connecting to the simulated app.`);
            simulateDeferred.reject(err);
        };

        this.simulateDebugHost = io.connect(simulateInfo.urlRoot);
        this.simulateDebugHost.on("connect_error", simulateConnectErrorHandler);
        this.simulateDebugHost.on("connect_timeout", simulateConnectErrorHandler);
        this.simulateDebugHost.on("connect", () => {
            this.simulateDebugHost.on("resize-viewport", (data: simulate.ResizeViewportData) => {
                this.changeSimulateViewport(data).catch(() => {
                    this.outputLogger(viewportResizeFailMessage, true);
                }).done();
            });
            this.simulateDebugHost.on("reset-viewport", () => {
                this.resetSimulateViewport().catch(() => {
                    this.outputLogger(viewportResizeFailMessage, true);
                }).done();
            });
            this.simulateDebugHost.emit("register-debug-host", { handlers: ["reset-viewport", "resize-viewport"] });
            simulateDeferred.resolve(void 0);
        });

        return simulateDeferred.promise;
    }

    private convertLaunchArgsToSimulateArgs(launchArgs: ICordovaLaunchRequestArgs): simulate.SimulateOptions {
        let result: simulate.SimulateOptions = {};

        result.platform = launchArgs.platform;
        result.target = launchArgs.target;
        result.port = launchArgs.simulatePort;
        result.livereload = launchArgs.livereload;
        result.forceprepare = launchArgs.forceprepare;
        result.simulationpath = launchArgs.simulateTempDir;
        result.corsproxy = launchArgs.corsproxy;

        return result;
    }

    private launchIos(launchArgs: ICordovaLaunchRequestArgs, projectType: IProjectType, runArguments: string[]): Q.Promise<void> {
        if (os.platform() !== "darwin") {
            return Q.reject<void>("Unable to launch iOS on non-mac machines");
        }
        let workingDirectory = launchArgs.cwd;
        let errorLogger = (message) => this.outputLogger(message, true);

        this.outputLogger("Launching app (This may take a while)...");

        let iosDebugProxyPort = launchArgs.iosDebugProxyPort || 9221;

        const command = launchArgs.cordovaExecutable || CordovaProjectHelper.getCliCommand(workingDirectory);
        // Launch the app
        if (launchArgs.target.toLowerCase() === "device") {
            // Workaround for dealing with new build system in XCode 10
            // https://github.com/apache/cordova-ios/issues/407
            let args = ["run", "ios", "--device", "--buildFlag=-UseModernBuildSystem=0"];

            if (launchArgs.runArguments && launchArgs.runArguments.length > 0) {
                args.push(...launchArgs.runArguments);
            } else if (runArguments && runArguments.length) {
                args.push(...runArguments);
            } else if (launchArgs.ionicLiveReload) { // Verify if we are using Ionic livereload
                if (CordovaProjectHelper.isIonicAngularProjectByProjectType(projectType)) {
                    // Livereload is enabled, let Ionic do the launch
                    // '--external' parameter is required since for iOS devices, port forwarding is not yet an option (https://github.com/ionic-team/native-run/issues/20)
                    args.push("--livereload", "--external");
                } else {
                    this.outputLogger(CordovaDebugSession.NO_LIVERELOAD_WARNING);
                }
            }

            if (args.indexOf("--livereload") > -1) {
                return this.startIonicDevServer(launchArgs, args).then(() => void 0);
            }

            // cordova run ios does not terminate, so we do not know when to try and attach.
            // Therefore we parse the command's output to find the special key, which means that the application has been successfully launched.
            this.outputLogger("Installing and launching app on device");
            return cordovaRunCommand(command, args, launchArgs.env, workingDirectory)
                .then(() => {
                    return CordovaIosDeviceLauncher.startDebugProxy(iosDebugProxyPort);
                }, undefined, (progress) => {
                    this.outputLogger(progress[0], progress[1]);
                })
                .then(() => void (0));
        } else {
            let target = launchArgs.target.toLowerCase() === "emulator" ? "emulator" : launchArgs.target;
            return this.checkIfTargetIsiOSSimulator(target, command, launchArgs.env, workingDirectory).then(() => {
                // Workaround for dealing with new build system in XCode 10
                // https://github.com/apache/cordova-ios/issues/407
                let args = ["emulate", "ios", "--buildFlag=-UseModernBuildSystem=0"];
                if (CordovaProjectHelper.isIonicAngularProjectByProjectType(projectType))
                    args = ["emulate", "ios", "--", "--buildFlag=-UseModernBuildSystem=0"];

                if (launchArgs.runArguments && launchArgs.runArguments.length > 0) {
                    args.push(...launchArgs.runArguments);
                } else if (runArguments && runArguments.length) {
                    args.push(...runArguments);
                } else {
                    if (target === "emulator") {
                        args.push("--target=" + target);
                    }
                    // Verify if we are using Ionic livereload
                    if (launchArgs.ionicLiveReload) {
                        if (CordovaProjectHelper.isIonicAngularProjectByProjectType(projectType)) {
                            // Livereload is enabled, let Ionic do the launch
                            args.push("--livereload");
                        } else {
                            this.outputLogger(CordovaDebugSession.NO_LIVERELOAD_WARNING);
                        }
                    }
                }

                if (args.indexOf("--livereload") > -1) {
                    return this.startIonicDevServer(launchArgs, args).then(() => void 0);
                }

                return cordovaRunCommand(command, args, launchArgs.env, workingDirectory)
                    .progress((progress) => {
                        this.outputLogger(progress[0], progress[1]);
                    }).catch((err) => {
                        if (target === "emulator") {
                            return cordovaRunCommand(command, ["emulate", "ios", "--list"], launchArgs.env, workingDirectory).then((output) => {
                                // List out available targets
                                errorLogger("Unable to run with given target.");
                                errorLogger(output[0].replace(/\*+[^*]+\*+/g, "")); // Print out list of targets, without ** RUN SUCCEEDED **
                                throw err;
                            });
                        }

                        throw err;
                    });
            });
        }
    }

    private checkIfTargetIsiOSSimulator(target: string, cordovaCommand: string, env: any, workingDirectory: string): Q.Promise<void> {
        const simulatorTargetIsNotSupported = () => {
            const message = "Invalid target. Please, check target parameter value in your debug configuration and make sure it's a valid iPhone device identifier. Proceed to https://aka.ms/AA3xq86 for more information.";
            throw new Error(message);
        };
        if (target === "emulator") {
            simulatorTargetIsNotSupported();
        }
        return cordovaRunCommand(cordovaCommand, ["emulate", "ios", "--list"], env, workingDirectory).then((output) => {
            // Get list of emulators as raw strings
            output[0] = output[0].replace(/Available iOS Simulators:/, "");

            // Clean up each string to get real value
            const emulators = output[0].split("\n").map((value) => {
                let match = value.match(/(.*)(?=,)/gm);
                if (!match) {
                    return null;
                }
                return match[0].replace(/\t/, "");
            });

            return (emulators.indexOf(target) >= 0);
        })
        .then((result) => {
            if (result) {
                simulatorTargetIsNotSupported();
            }
        });
    }

    private attachIos(attachArgs: ICordovaAttachRequestArgs): Q.Promise<IAttachRequestArgs> {
        let target = attachArgs.target.toLowerCase() === "emulator" ? "emulator" : attachArgs.target;
        let workingDirectory = attachArgs.cwd;
        const command = CordovaProjectHelper.getCliCommand(workingDirectory);
        // TODO add env support for attach
        const env = CordovaProjectHelper.getEnvArgument(attachArgs);
        return this.checkIfTargetIsiOSSimulator(target, command, env, workingDirectory).then(() => {
            attachArgs.webkitRangeMin = attachArgs.webkitRangeMin || 9223;
            attachArgs.webkitRangeMax = attachArgs.webkitRangeMax || 9322;
            attachArgs.attachAttempts = attachArgs.attachAttempts || 20;
            attachArgs.attachDelay = attachArgs.attachDelay || 1000;
            // Start the tunnel through to the webkit debugger on the device
            this.outputLogger("Configuring debugging proxy");

            const retry = function<T> (func, condition, retryCount): Q.Promise<T> {
                return retryAsync(func, condition, retryCount, 1, attachArgs.attachDelay, "Unable to find webview");
            };

            const getBundleIdentifier = (): Q.IWhenable<string> => {
                if (attachArgs.target.toLowerCase() === "device") {
                    return CordovaIosDeviceLauncher.getBundleIdentifier(attachArgs.cwd)
                        .then(CordovaIosDeviceLauncher.getPathOnDevice)
                        .then(path.basename);
                } else {
                    return Q.nfcall(fs.readdir, path.join(attachArgs.cwd, "platforms", "ios", "build", "emulator")).then((entries: string[]) => {
                        let filtered = entries.filter((entry) => /\.app$/.test(entry));
                        if (filtered.length > 0) {
                            return filtered[0];
                        } else {
                            throw new Error("Unable to find .app file");
                        }
                    });
                }
            };

            const getSimulatorProxyPort = (packagePath): Q.IWhenable<{ packagePath: string; targetPort: number }> => {
                return promiseGet(`http://localhost:${attachArgs.port}/json`, "Unable to communicate with ios_webkit_debug_proxy").then((response: string) => {
                    try {
                        let endpointsList = JSON.parse(response);
                        let devices = endpointsList.filter((entry) =>
                            attachArgs.target.toLowerCase() === "device" ? entry.deviceId !== "SIMULATOR"
                                : entry.deviceId === "SIMULATOR"
                        );
                        let device = devices[0];
                        // device.url is of the form 'localhost:port'
                        return {
                            packagePath,
                            targetPort: parseInt(device.url.split(":")[1], 10),
                        };
                    } catch (e) {
                        throw new Error("Unable to find iOS target device/simulator. Please check that \"Settings > Safari > Advanced > Web Inspector = ON\" or try specifying a different \"port\" parameter in launch.json");
                    }
                });
            };

            const findWebViews = ({ packagePath, targetPort }) => {
                return retry(() =>
                    promiseGet(`http://localhost:${targetPort}/json`, "Unable to communicate with target")
                        .then((response: string) => {
                            try {
                                const webviewsList = JSON.parse(response);
                                const foundWebViews = webviewsList.filter((entry) => {
                                    if (this.ionicDevServerUrls) {
                                        return this.ionicDevServerUrls.some(url => entry.url.indexOf(url) === 0);
                                    } else {
                                        return entry.url.indexOf(encodeURIComponent(packagePath)) !== -1;
                                    }
                                });
                                if (!foundWebViews.length && webviewsList.length === 1) {
                                    this.outputLogger("Unable to find target app webview, trying to fallback to the only running webview");
                                    return {
                                        relevantViews: webviewsList,
                                        targetPort,
                                    };
                                }
                                if (!foundWebViews.length) {
                                    throw new Error("Unable to find target app");
                                }
                                return {
                                    relevantViews: foundWebViews,
                                    targetPort,
                                };
                            } catch (e) {
                                throw new Error("Unable to find target app");
                            }
                        }), (result) => result.relevantViews.length > 0, 5);
            };

            const getAttachRequestArgs = (): Q.Promise<IAttachRequestArgs> =>
                CordovaIosDeviceLauncher.startWebkitDebugProxy(attachArgs.port, attachArgs.webkitRangeMin, attachArgs.webkitRangeMax)
                    .then(getBundleIdentifier)
                    .then(getSimulatorProxyPort)
                    .then(findWebViews)
                    .then(({ relevantViews, targetPort }) => {
                        return { port: targetPort, url: relevantViews[0].url };
                    })
                    .then(({ port, url }) => {
                        const args: IAttachRequestArgs = JSON.parse(JSON.stringify(attachArgs));
                        args.port = port;
                        args.url = url;
                        return args;
                    });

            return retry(getAttachRequestArgs, () => true, attachArgs.attachAttempts);
        });
    }

    private async cleanUp(): Promise<void> {
        const errorLogger = (message) => this.outputLogger(message, true);

        if (this.chromeProc) {
            this.chromeProc.kill("SIGINT");
            this.chromeProc = null;
        }

        // Clean up this session's attach and launch args
        // this.previousLaunchArgs = null;
        // this.previousAttachArgs = null;

        // Stop ADB port forwarding if necessary
        let adbPortPromise: Q.Promise<void>;

        if (this.adbPortForwardingInfo) {
            const adbForwardStopArgs =
                ["-s", this.adbPortForwardingInfo.targetDevice,
                    "forward",
                    "--remove", `tcp:${this.adbPortForwardingInfo.port}`];
            adbPortPromise = this.runAdbCommand(adbForwardStopArgs, errorLogger)
                .then(() => void 0);
        } else {
            adbPortPromise = Q<void>(void 0);
        }

        // Kill the Ionic dev server if necessary
        let killServePromise: Q.Promise<void>;

        if (this.ionicLivereloadProcess) {
            this.ionicLivereloadProcess.removeAllListeners("exit");
            killServePromise = killChildProcess(this.ionicLivereloadProcess).finally(() => {
                this.ionicLivereloadProcess = null;
            });
        } else {
            killServePromise = Q<void>(void 0);
        }

        // Clear the Ionic dev server URL if necessary
        if (this.ionicDevServerUrls) {
            this.ionicDevServerUrls = null;
        }

        // Close the simulate debug-host socket if necessary
        if (this.simulateDebugHost) {
            this.simulateDebugHost.close();
            this.simulateDebugHost = null;
        }

        if (this.cordovaCdpProxy) {
            await this.cordovaCdpProxy.stopServer();
            this.cordovaCdpProxy = null;
        }
        this.cancellationTokenSource.cancel();
        this.cancellationTokenSource.dispose();

        this.onDidTerminateDebugSessionHandler.dispose();
        this.sessionManager.terminate(this.session);

        // Wait on all the cleanups
        return Q.allSettled([adbPortPromise, killServePromise]).then(() => void 0);
    }

    /**
     * Starts an Ionic livereload server ("serve" or "run / emulate --livereload"). Returns a promise fulfilled with the full URL to the server.
     */
    private startIonicDevServer(launchArgs: ICordovaLaunchRequestArgs, cliArgs: string[]): Q.Promise<string[]> {
        if (!launchArgs.runArguments || launchArgs.runArguments.length === 0) {
            if (launchArgs.devServerAddress) {
                cliArgs.push("--address", launchArgs.devServerAddress);
            }

            if (launchArgs.hasOwnProperty("devServerPort")) {
                if (typeof launchArgs.devServerPort === "number" && launchArgs.devServerPort >= 0 && launchArgs.devServerPort <= 65535) {
                    cliArgs.push("--port", launchArgs.devServerPort.toString());
                } else {
                    return Q.reject<string[]>(new Error("The value for \"devServerPort\" must be a number between 0 and 65535"));
                }
            }
        }

        let isServe: boolean = cliArgs[0] === "serve";
        let errorRegex: RegExp = /error:.*/i;
        let serverReady: boolean = false;
        let appReady: boolean = false;
        let serverReadyTimeout: number = launchArgs.devServerTimeout || 30000;
        let appReadyTimeout: number = launchArgs.devServerTimeout || 120000; // If we're not serving, the app needs to build and deploy (and potentially start the emulator), which can be very long
        let serverDeferred = Q.defer<void>();
        let appDeferred = Q.defer<string[]>();
        let serverOut: string = "";
        let serverErr: string = "";
        const ansiRegex = /[\u001b\u009b][[()#;?]*(?:[0-9]{1,4}(?:;[0-9]{0,4})*)?[0-9A-ORZcf-nqry=><]/g;
        const isIonic4: boolean = CordovaProjectHelper.isIonicCliVersionGte(launchArgs.cwd, "4.0.0");
        let getServerErrorMessage = (channel: string) => {

            // Skip Ionic 4 searching port errors because, actually, they are not errors
            // https://github.com/ionic-team/ionic-cli/blob/4ee312ad983922ff4398b5900dcfcaebb6ef57df/packages/%40ionic/utils-network/src/index.ts#L85
            if (isIonic4) {
                const skipErrorMatch = /utils-network error while checking/.test(channel);
                if (skipErrorMatch) {
                    return null;
                }
            }

            let errorMatch = errorRegex.exec(channel);

            if (errorMatch) {
                return "Error in the Ionic live reload server:" + os.EOL + errorMatch[0];
            }

            return null;
        };

        let getRegexToResolveAppDefer = (cliArgs: string[]): RegExp => {
            // Now that the server is ready, listen for the app to be ready as well. For "serve", this is always true, because no build and deploy is involved. For android, we need to
            // wait until we encounter the "launch success", for iOS device, the server output is different and instead we need to look for:
            //
            // ios devices:
            // (lldb)     run
            // success
            //
            // ios simulators:
            // "build succeeded"

            let isIosDevice: boolean = cliArgs.indexOf("ios") !== -1 && cliArgs.indexOf("--device") !== -1;
            let isIosSimulator: boolean = cliArgs.indexOf("ios") !== -1 && cliArgs.indexOf("emulate") !== -1;
            let iosDeviceAppReadyRegex: RegExp = /created bundle at path|\(lldb\)\W+run\r?\nsuccess/i;
            let iosSimulatorAppReadyRegex: RegExp = /build succeeded/i;
            let appReadyRegex: RegExp = /launch success|run successful/i;

            if (isIosDevice) {
                return iosDeviceAppReadyRegex;
            }

            if (isIosSimulator) {
                return iosSimulatorAppReadyRegex;
            }

            return appReadyRegex;
        };

        const command = launchArgs.cordovaExecutable || CordovaProjectHelper.getCliCommand(launchArgs.cwd);

        this.ionicLivereloadProcess = cordovaStartCommand(command, cliArgs, launchArgs.env, launchArgs.cwd);
        this.ionicLivereloadProcess.on("error", (err: { code: string }) => {
            if (err.code === "ENOENT") {
                serverDeferred.reject(new Error("Ionic not found, please run 'npm install –g ionic' to install it globally"));
            } else {
                serverDeferred.reject(err);
            }
        });
        this.ionicLivereloadProcess.on("exit", (() => {
            this.ionicLivereloadProcess = null;

            let exitMessage: string = "The Ionic live reload server exited unexpectedly";
            let errorMsg = getServerErrorMessage(serverErr);

            if (errorMsg) {
                // The Ionic live reload server has an error; check if it is related to the devServerAddress to give a better message
                if (errorMsg.indexOf("getaddrinfo ENOTFOUND") !== -1 || errorMsg.indexOf("listen EADDRNOTAVAIL") !== -1) {
                    exitMessage += os.EOL + "Invalid address: please provide a valid IP address or hostname for the \"devServerAddress\" property in launch.json";
                } else {
                    exitMessage += os.EOL + errorMsg;
                }
            }

            if (!serverDeferred.promise.isPending() && !appDeferred.promise.isPending()) {
                // We are already debugging; disconnect the session
                this.outputLogger(exitMessage, true);
                this.stop();
                throw new Error(exitMessage);
            } else {
                // The Ionic dev server wasn't ready yet, so reject its promises
                serverDeferred.reject(new Error(exitMessage));
                appDeferred.reject(new Error(exitMessage));
            }
        }).bind(this));

        let serverOutputHandler = (data: Buffer) => {
            serverOut += data.toString();
            this.outputLogger(data.toString(), "stdout");

            // Listen for the server to be ready. We check for the "Running dev server:  http://localhost:<port>/" and "dev server running: http://localhost:<port>/" strings to decide that.

            // Example output of Ionic 1 dev server:
            //
            // [OK] Development server running!
            //      Local: http://localhost:8100
            //      External: http://10.0.75.1:8100, http://172.28.124.161:8100, http://169.254.80.80:8100, http://192.169.8.39:8100

            // Example output of Ionic 2 dev server:
            //
            // Running live reload server: undefined
            // Watching: 0=www/**/*, 1=!www/lib/**/*
            // Running dev server:  http://localhost:8100
            // Ionic server commands, enter:
            // restart or r to restart the client app from the root
            // goto or g and a url to have the app navigate to the given url
            // consolelogs or c to enable/disable console log output
            // serverlogs or s to enable/disable server log output
            // quit or q to shutdown the server and exit
            //
            // ionic $

            // Example output of Ionic dev server (for Ionic2):
            //
            // > ionic-hello-world@ ionic:serve <path>
            // > ionic-app-scripts serve "--v2" "--address" "0.0.0.0" "--port" "8100" "--livereload-port" "35729"
            // ionic-app-scripts
            // watch started
            // build dev started
            // clean started
            // clean finished
            // copy started
            // transpile started
            // transpile finished
            // webpack started
            // copy finished
            // webpack finished
            // sass started
            // sass finished
            // build dev finished
            // watch ready
            // dev server running: http://localhost:8100/

            const SERVER_URL_RE  = /(dev server running|Running dev server|Local):.*(http:\/\/.[^\s]*)/gmi;
            let localServerMatchResult = SERVER_URL_RE.exec(serverOut);
            if (!serverReady && localServerMatchResult) {
                serverReady = true;
                serverDeferred.resolve(void 0);
            }

            if (serverReady && !appReady) {
                let regex: RegExp = getRegexToResolveAppDefer(cliArgs);

                if (isServe || regex.test(serverOut)) {
                    appReady = true;
                    const serverUrls = [localServerMatchResult[2]];
                    const externalUrls = /External:\s(.*)$/im.exec(serverOut);
                    if (externalUrls) {
                        const urls = externalUrls[1].split(", ").map(x => x.trim());
                        serverUrls.push(...urls);
                    }
                    launchArgs.devServerPort = CordovaProjectHelper.getPortFromURL(serverUrls[0]);
                    appDeferred.resolve(serverUrls);
                }
            }

            if (/Multiple network interfaces detected/.test(serverOut)) {
                // Ionic does not know which address to use for the dev server, and requires human interaction; error out and let the user know
                let errorMessage: string = `Your machine has multiple network addresses. Please specify which one your device or emulator will use to communicate with the dev server by adding a \"devServerAddress\": \"ADDRESS\" property to .vscode/launch.json.
To get the list of addresses run "ionic cordova run PLATFORM --livereload" (where PLATFORM is platform name to run) and wait until prompt with this list is appeared.`;
                let addresses: string[] = [];
                let addressRegex = /(\d+\) .*)/gm;
                let match: string[] = addressRegex.exec(serverOut);

                while (match) {
                    addresses.push(match[1]);
                    match = addressRegex.exec(serverOut);
                }

                if (addresses.length > 0) {
                    // Give the user the list of addresses that Ionic found
                    // NOTE: since ionic started to use inquirer.js for showing _interactive_ prompts this trick does not work as no output
                    // of prompt are sent from ionic process which we starts with --no-interactive parameter
                    errorMessage += [" Available addresses:"].concat(addresses).join(os.EOL + " ");
                }

                serverDeferred.reject(new Error(errorMessage));
            }

            let errorMsg = getServerErrorMessage(serverOut);

            if (errorMsg) {
                appDeferred.reject(new Error(errorMsg));
            }
        };

        let serverErrorOutputHandler = (data: Buffer) => {
            serverErr += data.toString();

            let errorMsg = getServerErrorMessage(serverErr);

            if (errorMsg) {
                appDeferred.reject(new Error(errorMsg));
            }
        };

        this.ionicLivereloadProcess.stdout.on("data", serverOutputHandler);
        this.ionicLivereloadProcess.stderr.on("data", (data: Buffer) => {
            if (isIonic4) {
                // Ionic 4 writes all logs to stderr completely ignoring stdout
                serverOutputHandler(data);
            }
            serverErrorOutputHandler(data);
        });

        this.outputLogger(`Starting Ionic dev server (live reload: ${launchArgs.ionicLiveReload})`);

        return serverDeferred.promise.timeout(serverReadyTimeout, `Starting the Ionic dev server timed out (${serverReadyTimeout} ms)`).then(() => {
            this.outputLogger("Building and deploying app");

            return appDeferred.promise.timeout(appReadyTimeout, `Building and deploying the app timed out (${appReadyTimeout} ms)`);
        }).then((ionicDevServerUrls: string[]) => {

            if (!ionicDevServerUrls || !ionicDevServerUrls.length) {
                return Q.reject<string[]>(new Error("Unable to determine the Ionic dev server address, please try re-launching the debugger"));
            }

            // The dev server address is the captured group at index 1 of the match
            this.ionicDevServerUrls = ionicDevServerUrls;

            // When ionic 2 cli is installed, output includes ansi characters for color coded output.
            this.ionicDevServerUrls = this.ionicDevServerUrls.map(url => url.replace(ansiRegex, ""));
            return Q(this.ionicDevServerUrls);
        });
    }

    private async launchChrome(args: ICordovaLaunchRequestArgs): Promise<void> {
        const port = args.port || 9222;
        const chromeArgs: string[] = ["--remote-debugging-port=" + port];

        chromeArgs.push(...["--no-first-run", "--no-default-browser-check"]);
        if (args.runtimeArgs) {
            chromeArgs.push(...args.runtimeArgs);
        }

        if (args.userDataDir) {
            chromeArgs.push("--user-data-dir=" + args.userDataDir);
        }

        const launchUrl = args.url;
        chromeArgs.push(launchUrl);


        const chromeFinder = new chromeBrowserHelper.ChromeBrowserFinder(process.env, fs.promises, execa);
        const chromePath = await chromeFinder.findAll();
        if (chromePath[0]) {
            this.chromeProc = child_process.spawn(chromePath[0].path, chromeArgs, {
                detached: true,
                stdio: ["ignore"],
            });
            this.chromeProc.unref();
            this.chromeProc.on("error", (err) => {
                const errMsg = "Chrome error: " + err;
                this.outputLogger(errMsg, true);
                this.stop();
            });

            this.session.customRequest("attach", args);
        }

    }

    private launchServe(launchArgs: ICordovaLaunchRequestArgs, projectType: IProjectType, runArguments: string[]): Q.Promise<void> {
        let errorLogger = (message) => this.outputLogger(message, true);

        // Currently, "ionic serve" is only supported for Ionic projects
        if (!CordovaProjectHelper.isIonicAngularProjectByProjectType(projectType)) {
            let errorMessage = "Serving to the browser is currently only supported for Ionic projects";

            errorLogger(errorMessage);

            return Q.reject<void>(new Error(errorMessage));
        }

        let args = ["serve"];

        if (launchArgs.runArguments && launchArgs.runArguments.length > -1) {
            args.push(...launchArgs.runArguments);
        } else if (runArguments && runArguments.length) {
            args.push(...runArguments);
        } else {
            // Set up "ionic serve" args
            args.push("--nobrowser");

            if (!launchArgs.ionicLiveReload) {
                args.push("--nolivereload");
            }
        }


        // Deploy app to browser
        return Q(void 0).then(() => {
            return this.startIonicDevServer(launchArgs, args);
        }).then((devServerUrls: string[]) => {
            // Prepare Chrome launch args
            launchArgs.url = devServerUrls[0];
            launchArgs.userDataDir = path.join(settingsHome(), CordovaDebugSession.CHROME_DATA_DIR);

            // Launch Chrome and attach
            return this.launchChrome(launchArgs);
        });
    }

    private getErrorMessage(e: any): string {
        return e.message || e.error || e.data || e;
    }

    private launchAndroid(launchArgs: ICordovaLaunchRequestArgs, projectType: IProjectType, runArguments: string[]): Q.Promise<void> {
        let workingDirectory = launchArgs.cwd;

        // Prepare the command line args
        let isDevice = launchArgs.target.toLowerCase() === "device";
        let args = ["run", "android"];

        if (launchArgs.runArguments && launchArgs.runArguments.length > 0) {
            args.push(...launchArgs.runArguments);
        } else if (runArguments && runArguments.length) {
            args.push(...runArguments);
        } else {
            args.push(isDevice ? "--device" : "--emulator", "--verbose");
            if (["device", "emulator"].indexOf(launchArgs.target.toLowerCase()) === -1) {
                args.push(`--target=${launchArgs.target}`);
            }

            // Verify if we are using Ionic livereload
            if (launchArgs.ionicLiveReload) {
                if (CordovaProjectHelper.isIonicAngularProjectByProjectType(projectType)) {
                    // Livereload is enabled, let Ionic do the launch
                    args.push("--livereload");
                } else {
                    this.outputLogger(CordovaDebugSession.NO_LIVERELOAD_WARNING);
                }
            }
        }

        if (args.indexOf("--livereload") > -1) {
            return this.startIonicDevServer(launchArgs, args).then(() => void 0);
        }
        const command = launchArgs.cordovaExecutable || CordovaProjectHelper.getCliCommand(workingDirectory);
        let cordovaResult = cordovaRunCommand(command, args, launchArgs.env, workingDirectory).then((output) => {
            let runOutput = output[0];
            let stderr = output[1];

            // Ionic ends process with zero code, so we need to look for
            // strings with error content to detect failed process
            let errorMatch = /(ERROR.*)/.test(runOutput) || /error:.*/i.test(stderr);
            if (errorMatch) {
                throw new Error(`Error running android`);
            }

            this.outputLogger("App successfully launched");
        }, undefined, (progress) => {
            this.outputLogger(progress[0], progress[1]);
        });

        return cordovaResult;
    }

    private attachAndroid(attachArgs: ICordovaAttachRequestArgs): Q.Promise<IAttachRequestArgs> {
        let errorLogger = (message: string) => this.outputLogger(message, true);
        // Determine which device/emulator we are targeting

        // For devices we look for "device" string but skip lines with "emulator"
        const deviceFilter = (line: string) => /\w+\tdevice/.test(line) && !/emulator/.test(line);
        const emulatorFilter = (line: string) => /device/.test(line) && /emulator/.test(line);

        let adbDevicesResult: Q.Promise<string> = this.runAdbCommand(["devices"], errorLogger)
            .then<string>((devicesOutput) => {

                const targetFilter = attachArgs.target.toLowerCase() === "device" ? deviceFilter :
                    attachArgs.target.toLowerCase() === "emulator" ? emulatorFilter :
                        (line: string) => line.match(attachArgs.target);

                const result = devicesOutput.split("\n")
                    .filter(targetFilter)
                    .map(line => line.replace(/\tdevice/, "").replace("\r", ""))[0];

                if (!result) {
                    errorLogger(devicesOutput);
                    throw new Error(`Unable to find target ${attachArgs.target}`);
                }

                return result;
            }, (err: Error): any => {
                let errorCode: string = (<any>err).code;
                if (errorCode && errorCode === "ENOENT") {
                    throw new Error("Unable to find adb. Please ensure it is in your PATH and re-open Visual Studio Code");
                }

                throw err;
            });

        let packagePromise: Q.Promise<string> = Q.nfcall(fs.readFile, path.join(attachArgs.cwd, ANDROID_MANIFEST_PATH))
            .catch((err) => {
                if (err && err.code === "ENOENT") {
                    return Q.nfcall(fs.readFile, path.join(attachArgs.cwd, ANDROID_MANIFEST_PATH_8));
                }
                throw err;
            })
            .then((manifestContents) => {
                let parsedFile = elementtree.XML(manifestContents.toString());
                let packageKey = "package";
                return parsedFile.attrib[packageKey];
            });

        return Q.all([packagePromise, adbDevicesResult])
            .spread((appPackageName: string, targetDevice: string) => {
            let pidofCommandArguments = ["-s", targetDevice, "shell", "pidof", appPackageName];
            let getPidCommandArguments = ["-s", targetDevice, "shell", "ps"];
            let getSocketsCommandArguments = ["-s", targetDevice, "shell", "cat /proc/net/unix"];

            let findAbstractNameFunction = () =>
                // Get the pid from app package name
                this.runAdbCommand(pidofCommandArguments, errorLogger)
                    .then((pid) => {
                        if (pid && /^[0-9]+$/.test(pid.trim())) {
                            return pid.trim();
                        }

                        throw Error(CordovaDebugSession.pidofNotFoundError);

                    }).catch((err) => {
                        if (err.message !== CordovaDebugSession.pidofNotFoundError) {
                            return;
                        }

                        return this.runAdbCommand(getPidCommandArguments, errorLogger)
                            .then((psResult) => {
                                const lines = psResult.split("\n");
                                const keys = lines.shift().split(PS_FIELDS_SPLITTER_RE);
                                const nameIdx = keys.indexOf("NAME");
                                const pidIdx = keys.indexOf("PID");
                                for (const line of lines) {
                                    const fields = line.trim().split(PS_FIELDS_SPLITTER_RE).filter(field => !!field);
                                    if (fields.length < nameIdx) {
                                        continue;
                                    }
                                    if (fields[nameIdx] === appPackageName) {
                                        return fields[pidIdx];
                                    }
                                }
                            });
                    })
                    // Get the "_devtools_remote" abstract name by filtering /proc/net/unix with process inodes
                    .then(pid =>
                        this.runAdbCommand(getSocketsCommandArguments, errorLogger)
                            .then((getSocketsResult) => {
                                const lines = getSocketsResult.split("\n");
                                const keys = lines.shift().split(/[\s\r]+/);
                                const flagsIdx = keys.indexOf("Flags");
                                const stIdx = keys.indexOf("St");
                                const pathIdx = keys.indexOf("Path");
                                for (const line of lines) {
                                    const fields = line.split(/[\s\r]+/);
                                    if (fields.length < 8) {
                                        continue;
                                    }
                                    // flag = 00010000 (16) -> accepting connection
                                    // state = 01 (1) -> unconnected
                                    if (fields[flagsIdx] !== "00010000" || fields[stIdx] !== "01") {
                                        continue;
                                    }
                                    const pathField = fields[pathIdx];
                                    if (pathField.length < 1 || pathField[0] !== "@") {
                                        continue;
                                    }
                                    if (pathField.indexOf("_devtools_remote") === -1) {
                                        continue;
                                    }

                                    if (pathField === `@webview_devtools_remote_${pid}`) {
                                        // Matches the plain cordova webview format
                                        return pathField.substr(1);
                                    }

                                    if (pathField === `@${appPackageName}_devtools_remote`) {
                                        // Matches the crosswalk format of "@PACKAGENAME_devtools_remote
                                        return pathField.substr(1);
                                    }
                                    // No match, keep searching
                                }
                            })
                    );

            return retryAsync(findAbstractNameFunction, (match) => !!match, 5, 1, 5000, "Unable to find localabstract name of cordova app")
                .then((abstractName) => {
                    // Configure port forwarding to the app
                    let forwardSocketCommandArguments = ["-s", targetDevice, "forward", `tcp:${attachArgs.port}`, `localabstract:${abstractName}`];
                    this.outputLogger("Forwarding debug port");
                    return this.runAdbCommand(forwardSocketCommandArguments, errorLogger).then(() => {
                        this.adbPortForwardingInfo = { targetDevice, port: attachArgs.port };
                    });
                });
        }).then(() => {
            let args: IAttachRequestArgs = JSON.parse(JSON.stringify(attachArgs));
            return args;
        });
    }

    private getSourceMapPathOverrides(cwd: string, sourceMapPathOverrides?: ISourceMapPathOverrides): ISourceMapPathOverrides {
        return sourceMapPathOverrides ? this.resolveWebRootPattern(cwd, sourceMapPathOverrides, /*warnOnMissing=*/true) :
                this.resolveWebRootPattern(cwd, DefaultWebSourceMapPathOverrides, /*warnOnMissing=*/false);
    }
    /**
     * Returns a copy of sourceMapPathOverrides with the ${cwd} pattern resolved in all entries.
     */
    private resolveWebRootPattern(cwd: string, sourceMapPathOverrides: ISourceMapPathOverrides, warnOnMissing: boolean): ISourceMapPathOverrides {
        const resolvedOverrides: ISourceMapPathOverrides = {};
        // tslint:disable-next-line:forin
        for (let pattern in sourceMapPathOverrides) {
            const replacePattern = this.replaceWebRootInSourceMapPathOverridesEntry(cwd, pattern, warnOnMissing);
            const replacePatternValue = this.replaceWebRootInSourceMapPathOverridesEntry(cwd, sourceMapPathOverrides[pattern], warnOnMissing);
            resolvedOverrides[replacePattern] = replacePatternValue;
        }
        return resolvedOverrides;
    }

    private replaceWebRootInSourceMapPathOverridesEntry(cwd: string, entry: string, warnOnMissing: boolean): string {
        const cwdIndex = entry.indexOf("${cwd}");
        if (cwdIndex === 0) {
            if (cwd) {
                return entry.replace("${cwd}", cwd);
            } else if (warnOnMissing) {
                this.outputLogger("Warning: sourceMapPathOverrides entry contains ${cwd}, but cwd is not set");
            }
        } else if (cwdIndex > 0) {
            this.outputLogger("Warning: in a sourceMapPathOverrides entry, ${cwd} is only valid at the beginning of the path");
        }
        return entry;
    }
}<|MERGE_RESOLUTION|>--- conflicted
+++ resolved
@@ -346,13 +346,6 @@
             let target = attachArgs.target && attachArgs.target.toLowerCase();
 
             TelemetryHelper.sendPluginsList(attachArgs.cwd, CordovaProjectHelper.getInstalledPlugins(attachArgs.cwd));
-
-<<<<<<< HEAD
-            this.cordovaCdpProxy.setApplicationTargetPort(attachArgs.port);
-            return this.cordovaCdpProxy.createServer(this.cdpProxyLogLevel, this.cancellationTokenSource.token)
-                .then(() => TelemetryHelper.determineProjectTypes(attachArgs.cwd))
-                .then((projectType) => generator.add("projectType", projectType, false))
-=======
             return TelemetryHelper.determineProjectTypes(attachArgs.cwd)
                 .then((projectType) => {
                     let sourcemapPathTransformer = new SourcemapPathTransformer(attachArgs, projectType);
@@ -365,9 +358,8 @@
                     );
                     this.cordovaCdpProxy.setApplicationTargetPort(attachArgs.port);
                     generator.add("projectType", projectType, false);
-                    return this.cordovaCdpProxy.createServer(this.cancellationTokenSource.token);
+                    return this.cordovaCdpProxy.createServer(this.cdpProxyLogLevel, this.cancellationTokenSource.token);
                 })
->>>>>>> c5f03fbc
                 .then(() => {
                     if (target === "device" || target === "emulator") {
                         this.outputLogger(`Attaching to ${platform}`);
@@ -423,12 +415,8 @@
                 request: "attach",
                 name: "Attach",
                 port: this.cdpProxyPort,
-<<<<<<< HEAD
                 trace: attachArgs.trace || false,
-                smartStep: false,
-=======
                 webRoot: `${this.workspaceManager.workspaceRoot.uri.fsPath}/www`,
->>>>>>> c5f03fbc
                 // The unique identifier of the debug session. It is used to distinguish Cordova extension's
                 // debug sessions from other ones. So we can save and process only the extension's debug sessions
                 // in vscode.debug API methods "onDidStartDebugSession" and "onDidTerminateDebugSession".
