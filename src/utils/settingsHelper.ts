// Copyright (c) Microsoft Corporation. All rights reserved.
// Licensed under the MIT license. See LICENSE file in the project root for details.

import * as os from 'os';
import * as path from 'path';
<<<<<<< HEAD
import * as vscode from 'vscode';
import {ConfigurationReader} from '../common/configurationReader';
=======
>>>>>>> 23ceb8b3

export function settingsHome(): string {
    switch (os.platform()) {
        case 'win32':
            return path.join(process.env['APPDATA'], 'vscode-cordova');
        case 'darwin':
        case 'linux':
            return path.join(process.env['HOME'], '.vscode-cordova');
        default:
            throw new Error('UnexpectedPlatform');
<<<<<<< HEAD
    };
=======
    }
>>>>>>> 23ceb8b3
}<|MERGE_RESOLUTION|>--- conflicted
+++ resolved
@@ -3,11 +3,6 @@
 
 import * as os from 'os';
 import * as path from 'path';
-<<<<<<< HEAD
-import * as vscode from 'vscode';
-import {ConfigurationReader} from '../common/configurationReader';
-=======
->>>>>>> 23ceb8b3
 
 export function settingsHome(): string {
     switch (os.platform()) {
@@ -18,9 +13,5 @@
             return path.join(process.env['HOME'], '.vscode-cordova');
         default:
             throw new Error('UnexpectedPlatform');
-<<<<<<< HEAD
-    };
-=======
     }
->>>>>>> 23ceb8b3
 }