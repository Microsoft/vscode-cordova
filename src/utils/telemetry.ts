--- conflicted
+++ resolved
@@ -1,383 +1,370 @@
-﻿// Copyright (c) Microsoft Corporation. All rights reserved.
-// Licensed under the MIT license. See LICENSE file in the project root for details.
-
-/// <reference path='../../typings/winreg/winreg.d.ts' />
-
-import * as crypto from "crypto";
-import * as fs from "fs";
-import * as os from "os";
-import * as path from "path";
-import * as winreg from "winreg";
-<<<<<<< HEAD
-import {
-    ExtensionMessage,
-    ExtensionMessageSender
-} from "../common/extensionMessaging";
-=======
->>>>>>> 51728a38
-import { settingsHome } from "./settingsHelper";
-import { DeferredPromise } from "../common/node/promise";
-
-/**
- * Telemetry module specialized for vscode integration.
- */
-export module Telemetry {
-    export let appName: string;
-    export let isOptedIn: boolean = false;
-    export let reporter: ITelemetryReporter;
-    export let reporterDictionary: { [key: string]: ITelemetryReporter } = {};
-
-    export interface ITelemetryProperties {
-        [propertyName: string]: any;
-    }
-
-    export interface ITelemetryReporter {
-        sendTelemetryEvent(eventName: string, properties?: ITelemetryEventProperties, measures?: ITelemetryEventMeasures);
-    }
-
-    class ExtensionTelemetryReporter implements ITelemetryReporter {
-        private extensionId: string;
-        private extensionVersion: string;
-        private appInsightsKey: string;
-
-        constructor(extensionId: string, extensionVersion: string, key: string, projectRoot: string) {
-            this.extensionId = extensionId;
-            this.extensionVersion = extensionVersion;
-            this.appInsightsKey = key;
-        }
-
-<<<<<<< HEAD
-        public sendTelemetryEvent(eventName: string, properties?: ITelemetryEventProperties, measures?: ITelemetryEventMeasures) {
-            this.extensionMessageSender.sendMessage(ExtensionMessage.SEND_TELEMETRY, [this.extensionId, this.extensionVersion, this.appInsightsKey, eventName, properties, measures])
-                .catch(function () { });
-=======
-        public sendTelemetryEvent(eventName: string, properties?: ITelemetryEventProperties, measures?: ITelemetryEventMeasures): void {
-            Telemetry.sendExtensionTelemetry(this.extensionId, this.extensionVersion, this.appInsightsKey, eventName, properties, measures);
->>>>>>> 51728a38
-        }
-    }
-
-    class TelemetryUtils {
-        public static USERTYPE_INTERNAL: string = "Internal";
-        public static USERTYPE_EXTERNAL: string = "External";
-        public static userType: string;
-        public static sessionId: string;
-        public static optInCollectedForCurrentSession: boolean;
-
-        private static initDeferred: DeferredPromise<any> = new DeferredPromise<any>();
-
-        private static userId: string;
-        private static telemetrySettings: ITelemetrySettings = null;
-        private static TELEMETRY_SETTINGS_FILENAME: string = "VSCodeTelemetrySettings.json";
-        private static APPINSIGHTS_INSTRUMENTATIONKEY: string = "AIF-d9b70cd4-b9f9-4d70-929b-a071c400b217"; // Matches vscode telemetry key
-        private static REGISTRY_SQMCLIENT_NODE: string = "\\SOFTWARE\\Microsoft\\SQMClient";
-        private static REGISTRY_USERID_VALUE: string = "UserId";
-        private static INTERNAL_DOMAIN_SUFFIX: string = "microsoft.com";
-        private static INTERNAL_USER_ENV_VAR: string = "TACOINTERNAL";
-
-        private static get telemetrySettingsFile(): string {
-            return path.join(settingsHome(), TelemetryUtils.TELEMETRY_SETTINGS_FILENAME);
-        }
-
-        public static get initDeferredPromise(): Promise<void> {
-            return TelemetryUtils.initDeferred.promise;
-        }
-
-        public static init(appVersion: string, initOptions: ITelemetryInitOptions): Promise<any> {
-            TelemetryUtils.loadSettings();
-
-            if (initOptions.isExtensionProcess) {
-                let TelemetryReporter = require("vscode-extension-telemetry").default;
-                Telemetry.reporter = new TelemetryReporter(Telemetry.appName, appVersion, TelemetryUtils.APPINSIGHTS_INSTRUMENTATIONKEY);
-            } else {
-                Telemetry.reporter = new ExtensionTelemetryReporter(Telemetry.appName, appVersion, TelemetryUtils.APPINSIGHTS_INSTRUMENTATIONKEY, initOptions.projectRoot);
-            }
-
-            TelemetryUtils.getUserId()
-                .then(function (userId: string): void {
-                    TelemetryUtils.userId = userId;
-                    TelemetryUtils.userType = TelemetryUtils.getUserType();
-
-                    Telemetry.isOptedIn = TelemetryUtils.getTelemetryOptInSetting();
-                    TelemetryUtils.saveSettings();
-                    TelemetryUtils.initDeferred.resolve(void 0);
-                });
-            return TelemetryUtils.initDeferred.promise;
-        }
-
-        public static addCommonProperties(event: any): void {
-            if (Telemetry.isOptedIn) {
-                event.properties["cordova.userId"] = TelemetryUtils.userId;
-            }
-
-            event.properties["cordova.userType"] = TelemetryUtils.userType;
-        }
-
-        public static generateGuid(): string {
-            let hexValues: string[] = ["0", "1", "2", "3", "4", "5", "6", "7", "8", "9", "A", "B", "C", "D", "E", "F"];
-            // c.f. rfc4122 (UUID version 4 = xxxxxxxx-xxxx-4xxx-yxxx-xxxxxxxxxxxx)
-            let oct: string = "";
-            let tmp: number;
-            /* tslint:disable:no-bitwise */
-            for (let a: number = 0; a < 4; a++) {
-                tmp = (4294967296 * Math.random()) | 0;
-                oct += hexValues[tmp & 0xF] + hexValues[tmp >> 4 & 0xF] + hexValues[tmp >> 8 & 0xF] + hexValues[tmp >> 12 & 0xF] + hexValues[tmp >> 16 & 0xF] + hexValues[tmp >> 20 & 0xF] + hexValues[tmp >> 24 & 0xF] + hexValues[tmp >> 28 & 0xF];
-            }
-
-            // 'Set the two most significant bits (bits 6 and 7) of the clock_seq_hi_and_reserved to zero and one, respectively'
-            let clockSequenceHi: string = hexValues[8 + (Math.random() * 4) | 0];
-            return oct.substr(0, 8) + "-" + oct.substr(9, 4) + "-4" + oct.substr(13, 3) + "-" + clockSequenceHi + oct.substr(16, 3) + "-" + oct.substr(19, 12);
-            /* tslint:enable:no-bitwise */
-        }
-
-        public static getTelemetryOptInSetting(): boolean {
-            if (TelemetryUtils.telemetrySettings.optIn === undefined) {
-                // Opt-in by default
-                TelemetryUtils.telemetrySettings.optIn = true;
-            }
-
-            return TelemetryUtils.telemetrySettings.optIn;
-        }
-
-        private static getUserType(): string {
-            let userType: string = TelemetryUtils.telemetrySettings.userType;
-
-            if (userType === undefined) {
-                if (process.env[TelemetryUtils.INTERNAL_USER_ENV_VAR]) {
-                    userType = TelemetryUtils.USERTYPE_INTERNAL;
-                } else if (os.platform() === "win32") {
-                    let domain: string = process.env["USERDNSDOMAIN"];
-                    domain = domain ? domain.toLowerCase().substring(domain.length - TelemetryUtils.INTERNAL_DOMAIN_SUFFIX.length) : null;
-                    userType = domain === TelemetryUtils.INTERNAL_DOMAIN_SUFFIX ? TelemetryUtils.USERTYPE_INTERNAL : TelemetryUtils.USERTYPE_EXTERNAL;
-                } else {
-                    userType = TelemetryUtils.USERTYPE_EXTERNAL;
-                }
-
-                TelemetryUtils.telemetrySettings.userType = userType;
-            }
-
-            return userType;
-        }
-
-        private static getRegistryValue(key: string, value: string, hive: string): Promise<string> {
-            return new Promise((resolve, reject) => {
-                let regKey = new winreg({ hive, key });
-
-                regKey.get(value, function (err: any, itemValue: winreg.RegistryItem) {
-                    if (err) {
-                        // Fail gracefully by returning null if there was an error.
-                        resolve(null);
-                    } else {
-                        resolve(itemValue.value);
-                    }
-                });
-            });
-        }
-
-        /*
-         * Load settings data from settingsHome/TelemetrySettings.json
-         */
-        private static loadSettings(): ITelemetrySettings {
-            try {
-                TelemetryUtils.telemetrySettings = JSON.parse(<any>fs.readFileSync(TelemetryUtils.telemetrySettingsFile));
-            } catch (e) {
-                // if file does not exist or fails to parse then assume no settings are saved and start over
-                TelemetryUtils.telemetrySettings = {};
-            }
-
-            return TelemetryUtils.telemetrySettings;
-        }
-
-        /*
-         * Save settings data in settingsHome/TelemetrySettings.json
-         */
-        private static saveSettings(): void {
-            if (!fs.existsSync(settingsHome())) {
-                fs.mkdirSync(settingsHome());
-            }
-
-            fs.writeFileSync(TelemetryUtils.telemetrySettingsFile, JSON.stringify(TelemetryUtils.telemetrySettings));
-        }
-
-        private static getUniqueId(regValue: string, regHive: string, fallback: () => string): Promise<any> {
-            let uniqueId: string;
-            if (os.platform() === "win32") {
-                return TelemetryUtils.getRegistryValue(TelemetryUtils.REGISTRY_SQMCLIENT_NODE, regValue, regHive)
-                    .then((id: string) => {
-                        if (id) {
-                            uniqueId = id.replace(/[{}]/g, "");
-                            return uniqueId;
-                        } else {
-                            return fallback();
-                        }
-                    });
-            } else {
-                return Promise.resolve(fallback());
-            }
-        }
-
-        private static getUserId(): Promise<string> {
-            let userId: string = TelemetryUtils.telemetrySettings.userId;
-            if (!userId) {
-                return TelemetryUtils.getUniqueId(TelemetryUtils.REGISTRY_USERID_VALUE, winreg.HKCU, TelemetryUtils.generateGuid)
-                    .then((id: string) => {
-                        TelemetryUtils.telemetrySettings.userId = id;
-                        return id;
-                    });
-            } else {
-                TelemetryUtils.telemetrySettings.userId = userId;
-                return Promise.resolve(userId);
-            }
-        }
-    }
-
-    /**
-     * TelemetryEvent represents a basic telemetry data point
-     */
-    export class TelemetryEvent {
-        private static PII_HASH_KEY: string = "959069c9-9e93-4fa1-bf16-3f8120d7db0c";
-        public name: string;
-        public properties: ITelemetryProperties;
-        // private eventId: string;
-
-        constructor(name: string, properties?: ITelemetryProperties) {
-            this.name = name;
-            this.properties = properties || {};
-            // this.eventId = TelemetryUtils.generateGuid();
-        }
-
-        public setPiiProperty(name: string, value: string): void {
-            let hmac: any = crypto.createHmac("sha256", new Buffer(TelemetryEvent.PII_HASH_KEY, "utf8"));
-            let hashedValue: any = hmac.update(value).digest("hex");
-
-            this.properties[name] = hashedValue;
-
-            if (Telemetry.isInternal()) {
-                this.properties[name + ".nothashed"] = value;
-            }
-        }
-    }
-
-    /**
-     * `TelemetryActivity` automatically includes timing data, used for scenarios where we want to track performance.
-     * Calls to `start()` and `end()` are optional, if not called explicitly then the constructor will be the start and send will be the end.
-     * This event will include a property called `completion.time` which represents time in milliseconds.
-     */
-    export class TelemetryActivity extends TelemetryEvent {
-        private startTime: [number, number];
-        private endTime: [number, number];
-
-        constructor(name: string, properties?: ITelemetryProperties) {
-            super(name, properties);
-            this.start();
-        }
-
-        public start(): void {
-            this.startTime = process.hrtime();
-        }
-
-        public end(): void {
-            if (!this.endTime) {
-                this.endTime = process.hrtime(this.startTime);
-
-                // convert [seconds, nanoseconds] to milliseconds and include as property
-                this.properties["completion.time"] = this.endTime[0] * 1000 + this.endTime[1] / 1000000;
-            }
-        }
-    }
-
-    export interface ITelemetryInitOptions {
-        isExtensionProcess: boolean;
-        projectRoot: string;
-    }
-
-    export function init(appNameValue: string, appVersion: string, initOptions: ITelemetryInitOptions): Promise<void> {
-        try {
-            Telemetry.appName = appNameValue;
-            return TelemetryUtils.init(appVersion, initOptions);
-        } catch (err) {
-            console.error(err);
-            return Promise.reject(err);
-        }
-    }
-
-    export function send(event: TelemetryEvent, ignoreOptIn: boolean = false): Promise<void> {
-        return TelemetryUtils.initDeferredPromise.then(function () {
-            if (Telemetry.isOptedIn || ignoreOptIn) {
-                if (event instanceof TelemetryActivity) {
-                    (<TelemetryActivity>event).end();
-                }
-                TelemetryUtils.addCommonProperties(event);
-
-                try {
-                    if (Telemetry.reporter) {
-                        let properties: ITelemetryEventProperties = {};
-                        let measures: ITelemetryEventMeasures = {};
-
-                        Object.keys(event.properties || {}).forEach(function (key: string) {
-                            let propertyValue = event.properties[key];
-
-                            switch (typeof propertyValue) {
-                                case "string":
-                                    properties[key] = <string>propertyValue;
-                                    break;
-
-                                case "number":
-                                    measures[key] = <number>propertyValue;
-                                    break;
-
-                                default:
-                                    properties[key] = JSON.stringify(propertyValue);
-                                    break;
-                            }
-                        });
-
-                        Telemetry.reporter.sendTelemetryEvent(event.name, properties, measures);
-                    }
-                } catch (err) {
-                    console.error(err);
-                }
-            }
-        });
-    }
-
-    export function isInternal(): boolean {
-        return TelemetryUtils.userType === TelemetryUtils.USERTYPE_INTERNAL;
-    }
-
-    export function getSessionId(): string {
-        return TelemetryUtils.sessionId;
-    }
-
-    export function setSessionId(sessionId: string): void {
-        TelemetryUtils.sessionId = sessionId;
-    }
-
-    interface ITelemetrySettings {
-        [settingKey: string]: any;
-        userId?: string;
-        machineId?: string;
-        optIn?: boolean;
-        userType?: string;
-    }
-
-    export interface ITelemetryEventProperties {
-        [key: string]: string;
-    }
-
-    export interface ITelemetryEventMeasures {
-        [key: string]: number;
-    }
-
-    export function sendExtensionTelemetry(extensionId: string, extensionVersion: string, appInsightsKey: string, eventName: string, properties: ITelemetryEventProperties, measures: ITelemetryEventMeasures): void {
-        let reporter: ITelemetryReporter = Telemetry.reporterDictionary[extensionId];
-
-        if (!reporter) {
-            let TelemetryReporter = require("vscode-extension-telemetry").default;
-            Telemetry.reporterDictionary[extensionId] = new TelemetryReporter(extensionId, extensionVersion, appInsightsKey);
-            reporter = Telemetry.reporterDictionary[extensionId];
-        }
-
-        reporter.sendTelemetryEvent(eventName, properties, measures);
-    }
-}
+﻿// Copyright (c) Microsoft Corporation. All rights reserved.
+// Licensed under the MIT license. See LICENSE file in the project root for details.
+
+/// <reference path='../../typings/winreg/winreg.d.ts' />
+
+import * as crypto from "crypto";
+import * as fs from "fs";
+import * as os from "os";
+import * as path from "path";
+import * as winreg from "winreg";
+import { settingsHome } from "./settingsHelper";
+import { DeferredPromise } from "../common/node/promise";
+
+/**
+ * Telemetry module specialized for vscode integration.
+ */
+export module Telemetry {
+    export let appName: string;
+    export let isOptedIn: boolean = false;
+    export let reporter: ITelemetryReporter;
+    export let reporterDictionary: { [key: string]: ITelemetryReporter } = {};
+
+    export interface ITelemetryProperties {
+        [propertyName: string]: any;
+    }
+
+    export interface ITelemetryReporter {
+        sendTelemetryEvent(eventName: string, properties?: ITelemetryEventProperties, measures?: ITelemetryEventMeasures);
+    }
+
+    class ExtensionTelemetryReporter implements ITelemetryReporter {
+        private extensionId: string;
+        private extensionVersion: string;
+        private appInsightsKey: string;
+
+        constructor(extensionId: string, extensionVersion: string, key: string, projectRoot: string) {
+            this.extensionId = extensionId;
+            this.extensionVersion = extensionVersion;
+            this.appInsightsKey = key;
+        }
+
+        public sendTelemetryEvent(eventName: string, properties?: ITelemetryEventProperties, measures?: ITelemetryEventMeasures): void {
+            Telemetry.sendExtensionTelemetry(this.extensionId, this.extensionVersion, this.appInsightsKey, eventName, properties, measures);
+        }
+    }
+
+    class TelemetryUtils {
+        public static USERTYPE_INTERNAL: string = "Internal";
+        public static USERTYPE_EXTERNAL: string = "External";
+        public static userType: string;
+        public static sessionId: string;
+        public static optInCollectedForCurrentSession: boolean;
+
+        private static initDeferred: DeferredPromise<any> = new DeferredPromise<any>();
+
+        private static userId: string;
+        private static telemetrySettings: ITelemetrySettings = null;
+        private static TELEMETRY_SETTINGS_FILENAME: string = "VSCodeTelemetrySettings.json";
+        private static APPINSIGHTS_INSTRUMENTATIONKEY: string = "AIF-d9b70cd4-b9f9-4d70-929b-a071c400b217"; // Matches vscode telemetry key
+        private static REGISTRY_SQMCLIENT_NODE: string = "\\SOFTWARE\\Microsoft\\SQMClient";
+        private static REGISTRY_USERID_VALUE: string = "UserId";
+        private static INTERNAL_DOMAIN_SUFFIX: string = "microsoft.com";
+        private static INTERNAL_USER_ENV_VAR: string = "TACOINTERNAL";
+
+        private static get telemetrySettingsFile(): string {
+            return path.join(settingsHome(), TelemetryUtils.TELEMETRY_SETTINGS_FILENAME);
+        }
+
+        public static get initDeferredPromise(): Promise<void> {
+            return TelemetryUtils.initDeferred.promise;
+        }
+
+        public static init(appVersion: string, initOptions: ITelemetryInitOptions): Promise<any> {
+            TelemetryUtils.loadSettings();
+
+            if (initOptions.isExtensionProcess) {
+                let TelemetryReporter = require("vscode-extension-telemetry").default;
+                Telemetry.reporter = new TelemetryReporter(Telemetry.appName, appVersion, TelemetryUtils.APPINSIGHTS_INSTRUMENTATIONKEY);
+            } else {
+                Telemetry.reporter = new ExtensionTelemetryReporter(Telemetry.appName, appVersion, TelemetryUtils.APPINSIGHTS_INSTRUMENTATIONKEY, initOptions.projectRoot);
+            }
+
+            TelemetryUtils.getUserId()
+                .then(function (userId: string): void {
+                    TelemetryUtils.userId = userId;
+                    TelemetryUtils.userType = TelemetryUtils.getUserType();
+
+                    Telemetry.isOptedIn = TelemetryUtils.getTelemetryOptInSetting();
+                    TelemetryUtils.saveSettings();
+                    TelemetryUtils.initDeferred.resolve(void 0);
+                });
+            return TelemetryUtils.initDeferred.promise;
+        }
+
+        public static addCommonProperties(event: any): void {
+            if (Telemetry.isOptedIn) {
+                event.properties["cordova.userId"] = TelemetryUtils.userId;
+            }
+
+            event.properties["cordova.userType"] = TelemetryUtils.userType;
+        }
+
+        public static generateGuid(): string {
+            let hexValues: string[] = ["0", "1", "2", "3", "4", "5", "6", "7", "8", "9", "A", "B", "C", "D", "E", "F"];
+            // c.f. rfc4122 (UUID version 4 = xxxxxxxx-xxxx-4xxx-yxxx-xxxxxxxxxxxx)
+            let oct: string = "";
+            let tmp: number;
+            /* tslint:disable:no-bitwise */
+            for (let a: number = 0; a < 4; a++) {
+                tmp = (4294967296 * Math.random()) | 0;
+                oct += hexValues[tmp & 0xF] + hexValues[tmp >> 4 & 0xF] + hexValues[tmp >> 8 & 0xF] + hexValues[tmp >> 12 & 0xF] + hexValues[tmp >> 16 & 0xF] + hexValues[tmp >> 20 & 0xF] + hexValues[tmp >> 24 & 0xF] + hexValues[tmp >> 28 & 0xF];
+            }
+
+            // 'Set the two most significant bits (bits 6 and 7) of the clock_seq_hi_and_reserved to zero and one, respectively'
+            let clockSequenceHi: string = hexValues[8 + (Math.random() * 4) | 0];
+            return oct.substr(0, 8) + "-" + oct.substr(9, 4) + "-4" + oct.substr(13, 3) + "-" + clockSequenceHi + oct.substr(16, 3) + "-" + oct.substr(19, 12);
+            /* tslint:enable:no-bitwise */
+        }
+
+        public static getTelemetryOptInSetting(): boolean {
+            if (TelemetryUtils.telemetrySettings.optIn === undefined) {
+                // Opt-in by default
+                TelemetryUtils.telemetrySettings.optIn = true;
+            }
+
+            return TelemetryUtils.telemetrySettings.optIn;
+        }
+
+        private static getUserType(): string {
+            let userType: string = TelemetryUtils.telemetrySettings.userType;
+
+            if (userType === undefined) {
+                if (process.env[TelemetryUtils.INTERNAL_USER_ENV_VAR]) {
+                    userType = TelemetryUtils.USERTYPE_INTERNAL;
+                } else if (os.platform() === "win32") {
+                    let domain: string = process.env["USERDNSDOMAIN"];
+                    domain = domain ? domain.toLowerCase().substring(domain.length - TelemetryUtils.INTERNAL_DOMAIN_SUFFIX.length) : null;
+                    userType = domain === TelemetryUtils.INTERNAL_DOMAIN_SUFFIX ? TelemetryUtils.USERTYPE_INTERNAL : TelemetryUtils.USERTYPE_EXTERNAL;
+                } else {
+                    userType = TelemetryUtils.USERTYPE_EXTERNAL;
+                }
+
+                TelemetryUtils.telemetrySettings.userType = userType;
+            }
+
+            return userType;
+        }
+
+        private static getRegistryValue(key: string, value: string, hive: string): Promise<string> {
+            return new Promise((resolve, reject) => {
+                let regKey = new winreg({ hive, key });
+
+                regKey.get(value, function (err: any, itemValue: winreg.RegistryItem) {
+                    if (err) {
+                        // Fail gracefully by returning null if there was an error.
+                        resolve(null);
+                    } else {
+                        resolve(itemValue.value);
+                    }
+                });
+            });
+        }
+
+        /*
+         * Load settings data from settingsHome/TelemetrySettings.json
+         */
+        private static loadSettings(): ITelemetrySettings {
+            try {
+                TelemetryUtils.telemetrySettings = JSON.parse(<any>fs.readFileSync(TelemetryUtils.telemetrySettingsFile));
+            } catch (e) {
+                // if file does not exist or fails to parse then assume no settings are saved and start over
+                TelemetryUtils.telemetrySettings = {};
+            }
+
+            return TelemetryUtils.telemetrySettings;
+        }
+
+        /*
+         * Save settings data in settingsHome/TelemetrySettings.json
+         */
+        private static saveSettings(): void {
+            if (!fs.existsSync(settingsHome())) {
+                fs.mkdirSync(settingsHome());
+            }
+
+            fs.writeFileSync(TelemetryUtils.telemetrySettingsFile, JSON.stringify(TelemetryUtils.telemetrySettings));
+        }
+
+        private static getUniqueId(regValue: string, regHive: string, fallback: () => string): Promise<any> {
+            let uniqueId: string;
+            if (os.platform() === "win32") {
+                return TelemetryUtils.getRegistryValue(TelemetryUtils.REGISTRY_SQMCLIENT_NODE, regValue, regHive)
+                    .then((id: string) => {
+                        if (id) {
+                            uniqueId = id.replace(/[{}]/g, "");
+                            return uniqueId;
+                        } else {
+                            return fallback();
+                        }
+                    });
+            } else {
+                return Promise.resolve(fallback());
+            }
+        }
+
+        private static getUserId(): Promise<string> {
+            let userId: string = TelemetryUtils.telemetrySettings.userId;
+            if (!userId) {
+                return TelemetryUtils.getUniqueId(TelemetryUtils.REGISTRY_USERID_VALUE, winreg.HKCU, TelemetryUtils.generateGuid)
+                    .then((id: string) => {
+                        TelemetryUtils.telemetrySettings.userId = id;
+                        return id;
+                    });
+            } else {
+                TelemetryUtils.telemetrySettings.userId = userId;
+                return Promise.resolve(userId);
+            }
+        }
+    }
+
+    /**
+     * TelemetryEvent represents a basic telemetry data point
+     */
+    export class TelemetryEvent {
+        private static PII_HASH_KEY: string = "959069c9-9e93-4fa1-bf16-3f8120d7db0c";
+        public name: string;
+        public properties: ITelemetryProperties;
+        // private eventId: string;
+
+        constructor(name: string, properties?: ITelemetryProperties) {
+            this.name = name;
+            this.properties = properties || {};
+            // this.eventId = TelemetryUtils.generateGuid();
+        }
+
+        public setPiiProperty(name: string, value: string): void {
+            let hmac: any = crypto.createHmac("sha256", new Buffer(TelemetryEvent.PII_HASH_KEY, "utf8"));
+            let hashedValue: any = hmac.update(value).digest("hex");
+
+            this.properties[name] = hashedValue;
+
+            if (Telemetry.isInternal()) {
+                this.properties[name + ".nothashed"] = value;
+            }
+        }
+    }
+
+    /**
+     * `TelemetryActivity` automatically includes timing data, used for scenarios where we want to track performance.
+     * Calls to `start()` and `end()` are optional, if not called explicitly then the constructor will be the start and send will be the end.
+     * This event will include a property called `completion.time` which represents time in milliseconds.
+     */
+    export class TelemetryActivity extends TelemetryEvent {
+        private startTime: [number, number];
+        private endTime: [number, number];
+
+        constructor(name: string, properties?: ITelemetryProperties) {
+            super(name, properties);
+            this.start();
+        }
+
+        public start(): void {
+            this.startTime = process.hrtime();
+        }
+
+        public end(): void {
+            if (!this.endTime) {
+                this.endTime = process.hrtime(this.startTime);
+
+                // convert [seconds, nanoseconds] to milliseconds and include as property
+                this.properties["completion.time"] = this.endTime[0] * 1000 + this.endTime[1] / 1000000;
+            }
+        }
+    }
+
+    export interface ITelemetryInitOptions {
+        isExtensionProcess: boolean;
+        projectRoot: string;
+    }
+
+    export function init(appNameValue: string, appVersion: string, initOptions: ITelemetryInitOptions): Promise<void> {
+        try {
+            Telemetry.appName = appNameValue;
+            return TelemetryUtils.init(appVersion, initOptions);
+        } catch (err) {
+            console.error(err);
+            return Promise.reject(err);
+        }
+    }
+
+    export function send(event: TelemetryEvent, ignoreOptIn: boolean = false): Promise<void> {
+        return TelemetryUtils.initDeferredPromise.then(function () {
+            if (Telemetry.isOptedIn || ignoreOptIn) {
+                if (event instanceof TelemetryActivity) {
+                    (<TelemetryActivity>event).end();
+                }
+                TelemetryUtils.addCommonProperties(event);
+
+                try {
+                    if (Telemetry.reporter) {
+                        let properties: ITelemetryEventProperties = {};
+                        let measures: ITelemetryEventMeasures = {};
+
+                        Object.keys(event.properties || {}).forEach(function (key: string) {
+                            let propertyValue = event.properties[key];
+
+                            switch (typeof propertyValue) {
+                                case "string":
+                                    properties[key] = <string>propertyValue;
+                                    break;
+
+                                case "number":
+                                    measures[key] = <number>propertyValue;
+                                    break;
+
+                                default:
+                                    properties[key] = JSON.stringify(propertyValue);
+                                    break;
+                            }
+                        });
+
+                        Telemetry.reporter.sendTelemetryEvent(event.name, properties, measures);
+                    }
+                } catch (err) {
+                    console.error(err);
+                }
+            }
+        });
+    }
+
+    export function isInternal(): boolean {
+        return TelemetryUtils.userType === TelemetryUtils.USERTYPE_INTERNAL;
+    }
+
+    export function getSessionId(): string {
+        return TelemetryUtils.sessionId;
+    }
+
+    export function setSessionId(sessionId: string): void {
+        TelemetryUtils.sessionId = sessionId;
+    }
+
+    interface ITelemetrySettings {
+        [settingKey: string]: any;
+        userId?: string;
+        machineId?: string;
+        optIn?: boolean;
+        userType?: string;
+    }
+
+    export interface ITelemetryEventProperties {
+        [key: string]: string;
+    }
+
+    export interface ITelemetryEventMeasures {
+        [key: string]: number;
+    }
+
+    export function sendExtensionTelemetry(extensionId: string, extensionVersion: string, appInsightsKey: string, eventName: string, properties: ITelemetryEventProperties, measures: ITelemetryEventMeasures): void {
+        let reporter: ITelemetryReporter = Telemetry.reporterDictionary[extensionId];
+
+        if (!reporter) {
+            let TelemetryReporter = require("vscode-extension-telemetry").default;
+            Telemetry.reporterDictionary[extensionId] = new TelemetryReporter(extensionId, extensionVersion, appInsightsKey);
+            reporter = Telemetry.reporterDictionary[extensionId];
+        }
+
+        reporter.sendTelemetryEvent(eventName, properties, measures);
+    }
+}